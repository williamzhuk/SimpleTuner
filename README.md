# SimpleTuner 💹

> ⚠️ **Warning**: The scripts in this repository have the potential to damage your training data. Always maintain backups before proceeding.

**SimpleTuner** is a repository dedicated to a set of experimental scripts designed for training optimization. The project is geared towards simplicity, with a focus on making the code easy to read and understand. This codebase serves as a shared academic exercise, and contributions are welcome.

## Table of Contents

- [Design Philosophy](#design-philosophy)
- [Tutorial](#tutorial)
- [Features](#features)
  - [PixArt Sigma](#pixart-sigma)
  - [Stable Diffusion 2.0/2.1](#stable-diffusion-20--21)
  - [Stable Diffusion 3.0](#stable-diffusion-3)
  - [AuraFlow](#auraflow)
  - [Kwai Kolors](#kwai-kolors)
- [Hardware Requirements](#hardware-requirements)
  - [SDXL](#sdxl-1024px)
  - [Stable Diffusion (Legacy)](#stable-diffusion-2x-768px)
  - [AuraFlow v0.1](#auraflow-v01)
- [Scripts](#scripts)
- [Toolkit](#toolkit)
- [Setup](#setup)
- [Troubleshooting](#troubleshooting)

## Design Philosophy

- **Simplicity**: Aiming to have good default settings for most use cases, so less tinkering is required.
- **Versatility**: Designed to handle a wide range of image quantities - from small datasets to extensive collections.
- **Cutting-Edge Features**: Only incorporates features that have proven efficacy, avoiding the addition of untested options.

## Tutorial

Please fully explore this README before embarking on [the tutorial](/TUTORIAL.md), as it contains vital information that you might need to know first.

For a quick start without reading the full documentation, you can use the [Quick Start](/documentation/QUICKSTART.md) guide.

For memory-constrained systems, see the [DeepSpeed document](/documentation/DEEPSPEED.md) which explains how to use 🤗Accelerate to configure Microsoft's DeepSpeed for optimiser state offload.

---

## Features

- Multi-GPU training
- Image and caption features (embeds) are cached to the hard drive in advance, so that training runs faster and with less memory consumption
- Aspect bucketing: support for a variety of image sizes and aspect ratios, enabling widescreen and portrait training.
- Refiner LoRA or full u-net training for SDXL
- Most models are trainable on a 24G GPU, or even down to 16G at lower base resolutions.
  - LoRA training for PixArt, SDXL, SD3, and SD 2.x that uses less than 16G VRAM; AuraFlow uses less than 24G VRAM
- DeepSpeed integration allowing for [training SDXL's full u-net on 12G of VRAM](/documentation/DEEPSPEED.md), albeit very slowly.
- Optional EMA (Exponential moving average) weight network to counteract model overfitting and improve training stability. **Note:** This does not apply to LoRA.
- Train directly from an S3-compatible storage provider, eliminating the requirement for expensive local storage. (Tested with Cloudflare R2 and Wasabi S3)
- For only SDXL and SD 1.x/2.x, full [ControlNet model training](/documentation/CONTROLNET.md) (not ControlLoRA or ControlLite)
- Training [Mixture of Experts](/documentation/MIXTURE_OF_EXPERTS.md) for lightweight, high-quality diffusion models
- Webhook support for updating eg. Discord channels with your training progress, validations, and errors
- Integration with the [Hugging Face Hub](https://huggingface.co) for seamless model upload and nice automatically-generated model cards.


### PixArt Sigma

SimpleTuner has extensive training integration with PixArt Sigma - both the 600M & 900M models load without any fuss.

- Text encoder training is not supported, as T5 is enormous.
- LoRA and full tuning both work as expected
- ControlNet training is not yet supported
- [Two-stage PixArt](https://huggingface.co/ptx0/pixart-900m-1024-ft-v0.7-stage1) training support (see: [MIXTURE_OF_EXPERTS](/documentation/MIXTURE_OF_EXPERTS.md))

See the [PixArt Quickstart](/documentation/quickstart/SIGMA.md) guide to start training.

### Stable Diffusion 2.0 & 2.1

Stable Diffusion 2.1 is known for difficulty during fine-tuning, but this doesn't have to be the case. Related features in SimpleTuner include:

- Training only the text encoder's later layers
- Enforced zero SNR on the terminal timestep instead of offset noise for clearer images.
- The use of EMA (exponential moving average) during training to ensure we do not "fry" the model.
- The ability to train on multiple datasets with different base resolutions in each, eg. 512px and 768px images simultaneously

### Stable Diffusion 3

- LoRA and full finetuning are supported as usual.
- ControlNet is not yet implemented.
- Certain features such as segmented timestep selection and Compel long prompt weighting are not yet supported.
- Parameters have been optimised to get the best results, validated through from-scratch training of SD3 models

See the [Stable Diffusion 3 Quickstart](/documentation/quickstart/SD3.md) to get going.

### AuraFlow

AuraFlow is a novel, open-source implementation of a flow-matching text-to-image model using a simplified architecture compared to SD3, with a greater number of parameters.

Currently, AuraFlow v0.1 has limited support for SimpleTuner:
- All limitations that apply to Stable Diffusion 3 also apply to AuraFlow
- LoRA is currently the only viable method of AuraFlow training

<<<<<<< HEAD
This model is very large, and will require more resources to train than PixArt or SDXL.

AuraFlow has some distinct advantages that make it worth investigating over Stable Diffusion 3:

- It is the largest open text-to-image model with a truly open license
- It uses the SDXL 4ch VAE which arguably provides an easier learning objective over the 16ch VAE from Stable Diffusion 3
  - Though small newspaper or book print text suffers at 4ch compression levels, the overall fine details makes this approach viable.
- It uses just a single text encoder versus Stable Diffusion's three text encoders
  - AuraFlow leverages EleutherAI's **Pile-T5** which was trained on **twice as much data** with **fewer parameters** than Stable Diffusion 3, DeepFloyd, and PixArt's **T5-XXL v1.1**
  - Pile-T5 has gone through less content prefiltering than OpenCLIP or T5 v1.1, and has "consumed more of the Internet" than T5 v1.1
  - With a large data corpus, it has potential for subtle semantic understanding of linguistic oddities, and understanding of more modern concepts without finetuning the text encoder

### Hunyian-DiT

_Placeholder text._


=======
>>>>>>> f269f986
### Kwai Kolors

An SDXL-based model with ChatGLM (General Language Model) 6B as its text encoder, **doubling** the hidden dimension size and substantially increasing the level of local detail included in the prompt embeds.

Kolors support is almost as deep as SDXL, minus ControlNet training support.

---

## Hardware Requirements

EMA (exponential moving average) weights are a memory-heavy affair, but provide fantastic results at the end of training. Options like `--ema_cpu_only` can improve this situation by loading EMA weights onto the CPU and then keeping them there.

Without EMA, more care must be taken not to drastically change the model leading to "catastrophic forgetting" through the use of regularisation data.

### GPU vendors

- NVIDIA - pretty much anything 3090 and up is a safe bet. YMMV.
- AMD - SDXL LoRA and UNet are verified working on a 7900 XTX 24GB. Lacking `xformers`, it will likely use more memory than Nvidia equivalents
- Apple - LoRA and full u-net tuning are tested to work on an M3 Max with 128G memory, taking about **12G** of "Wired" memory and **4G** of system memory for SDXL.
  - You likely need a 24G or greater machine for machine learning with M-series hardware due to the lack of memory-efficient attention.

### SDXL, 1024px

- A100-80G (EMA, large batches, LoRA @ insane batch sizes)
- A6000-48G (EMA@768px, no EMA@1024px, LoRA @ high batch sizes)
- A100-40G (no EMA@1024px, no EMA@768px, EMA@512px, LoRA @ high batch sizes)
- 4090-24G (no EMA@1024px, batch size 1-4, LoRA @ medium-high batch sizes)
- 4080-12G (LoRA @ low-medium batch sizes)

### Stable Diffusion 2.x, 768px

- A100-40, A40, A6000 or better (EMA, 1024px training)
- NVIDIA RTX 4090 or better (24G, no EMA)
- NVIDIA RTX 4080 or better (LoRA only)

### AuraFlow v0.1

This model is very large; it will require more resources to train than any other, incurring a substantial hardware cost.

- Full tuning will OOM at a batch size of 1 on a single 80G GPU. A system with 8x A100-80G (SXM4) is a recommended minimum for FSDP (DeepSpeed ZeRO Stage 2) training.
- LoRA training will OOM at a batch size of 1 on a single 16G GPU. A system with 1x 24G is required, with a 48G GPU being an ideal size.


## Scripts

- `ubuntu.sh` - This is a basic "installer" that makes it quick to deploy on a Vast.ai instance. It might not work for every single container image.
- `train.sh` - The main training script for SDXL.
- `config/config.env.example` - These are training parameters, you should copy to `config/config.env`

## Toolkit

For more information about the associated toolkit distributed with SimpleTuner, refer to [the toolkit documentation](/toolkit/README.md).

## Setup

Detailed setup information is available in the [installation documentation](/INSTALL.md).

## Troubleshooting

Enable debug logs for a more detailed insight by adding `export SIMPLETUNER_LOG_LEVEL=DEBUG` to your environment file.

For performance analysis of the training loop, setting `SIMPLETUNER_TRAINING_LOOP_LOG_LEVEL=DEBUG` will have timestamps that hilight any issues in your configuration.

For a comprehensive list of options available, consult [this documentation](/OPTIONS.md).<|MERGE_RESOLUTION|>--- conflicted
+++ resolved
@@ -93,26 +93,10 @@
 - All limitations that apply to Stable Diffusion 3 also apply to AuraFlow
 - LoRA is currently the only viable method of AuraFlow training
 
-<<<<<<< HEAD
-This model is very large, and will require more resources to train than PixArt or SDXL.
-
-AuraFlow has some distinct advantages that make it worth investigating over Stable Diffusion 3:
-
-- It is the largest open text-to-image model with a truly open license
-- It uses the SDXL 4ch VAE which arguably provides an easier learning objective over the 16ch VAE from Stable Diffusion 3
-  - Though small newspaper or book print text suffers at 4ch compression levels, the overall fine details makes this approach viable.
-- It uses just a single text encoder versus Stable Diffusion's three text encoders
-  - AuraFlow leverages EleutherAI's **Pile-T5** which was trained on **twice as much data** with **fewer parameters** than Stable Diffusion 3, DeepFloyd, and PixArt's **T5-XXL v1.1**
-  - Pile-T5 has gone through less content prefiltering than OpenCLIP or T5 v1.1, and has "consumed more of the Internet" than T5 v1.1
-  - With a large data corpus, it has potential for subtle semantic understanding of linguistic oddities, and understanding of more modern concepts without finetuning the text encoder
-
 ### Hunyian-DiT
 
 _Placeholder text._
 
-
-=======
->>>>>>> f269f986
 ### Kwai Kolors
 
 An SDXL-based model with ChatGLM (General Language Model) 6B as its text encoder, **doubling** the hidden dimension size and substantially increasing the level of local detail included in the prompt embeds.
