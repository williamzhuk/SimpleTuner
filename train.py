--- conflicted
+++ resolved
@@ -263,13 +263,10 @@
         StateTracker.set_model_type("aura_flow")
     if args.legacy:
         StateTracker.set_model_type("legacy")
-<<<<<<< HEAD
     if args.hunyuan_dit:
         StateTracker.set_model_type("hunyuan_dit")
-=======
     if args.kolors:
         StateTracker.set_model_type("kolors")
->>>>>>> aa604d54
 
     StateTracker.set_args(args)
     if not args.preserve_data_backend_cache:
@@ -642,14 +639,11 @@
         model_type_label = "Stable Diffusion 1.x/2.x"
     if "deepfloyd" in args.model_type:
         model_type_label = "DeepFloyd-IF"
-<<<<<<< HEAD
     if args.hunyuan_dit:
         model_type_label = "Hunyuan DiT"
-
-=======
     if args.kolors:
         model_type_label = "Kwai Kolors"
->>>>>>> aa604d54
+
     AURA_DIT_BLOCKS_REGEX = (
         r"single_transformer_blocks\..*\.attn\.to_([kvq]|out\.0\.weight)"
     )
